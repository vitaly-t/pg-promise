--- conflicted
+++ resolved
@@ -58,11 +58,7 @@
     "jasmine-node": "1.16.2",
     "jsdoc": "3.5.5",
     "pg-query-stream": "2.0.0",
-<<<<<<< HEAD
-    "pump": "^3.0.0",
-    "typescript": "3.3.4000"
-=======
+    "pump": "3.0.0",
     "typescript": "3.4.3"
->>>>>>> ff9332b6
   }
 }