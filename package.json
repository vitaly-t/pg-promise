{
<<<<<<< HEAD
  "name": "pg-promise",
  "version": "5.8.1",
=======
  "name": "pgp",
  "version": "0.0.1",
>>>>>>> 54f51d95
  "description": "Promises interface for PostgreSQL",
  "main": "lib/index.js",
  "typings": "typescript/pg-promise.d.ts",
  "scripts": {
    "test": "jasmine-node test",
    "test-native": "jasmine-node test --config PG_NATIVE true",
    "doc": "./node_modules/.bin/jsdoc -c ./jsdoc/jsDoc.json ./jsdoc/README.md",
    "coverage": "istanbul cover ./node_modules/jasmine-node/bin/jasmine-node test",
    "travis": "npm run lint && istanbul cover ./node_modules/jasmine-node/bin/jasmine-node test --captureExceptions && cat ./coverage/lcov.info | ./node_modules/coveralls/bin/coveralls.js && rm -rf ./coverage",
    "lint": "./node_modules/.bin/eslint ./lib"
  },
  "files": [
    "lib",
    "typescript"
  ],
  "homepage": "https://github.com/vitaly-t/pg-promise/tree/6.x",
  "repository": {
    "type": "git",
    "url": "https://github.com/vitaly-t/pg-promise.git"
  },
  "bugs": {
    "url": "https://github.com/vitaly-t/pg-promise/issues",
    "email": "vitaly.tomilov@gmail.com"
  },
  "keywords": [
    "pg",
    "promise",
    "postgres"
  ],
  "author": {
    "name": "Vitaly Tomilov",
    "email": "vitaly.tomilov@gmail.com"
  },
  "license": "MIT",
  "engines": {
    "node": ">=4.0",
    "npm": ">=2.15"
  },
  "dependencies": {
    "pg": "6.2",
    "spex": "1.2",
    "pg-minify": "0.4",
    "manakin": "0.4"
  },
  "devDependencies": {
    "@types/node": "7.0",
    "JSONStream": "1.3",
    "bluebird": "3.5",
    "coveralls": "2.11",
    "istanbul": "0.4",
    "jasmine-node": "1.14",
    "jsdoc": "3.4",
    "pg-query-stream": "1.x",
    "typescript": "2.3",
    "eslint": "3.19"
  }
}<|MERGE_RESOLUTION|>--- conflicted
+++ resolved
@@ -1,11 +1,6 @@
 {
-<<<<<<< HEAD
-  "name": "pg-promise",
-  "version": "5.8.1",
-=======
   "name": "pgp",
   "version": "0.0.1",
->>>>>>> 54f51d95
   "description": "Promises interface for PostgreSQL",
   "main": "lib/index.js",
   "typings": "typescript/pg-promise.d.ts",
