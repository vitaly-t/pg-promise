--- conflicted
+++ resolved
@@ -40,11 +40,7 @@
   },
   "dependencies": {
     "assert-options": "0.7.0",
-<<<<<<< HEAD
-    "pg": "8.7.3",
-=======
     "pg": "8.8.0",
->>>>>>> 69317464
     "pg-minify": "1.6.2",
     "spex": "3.2.0"
   },
@@ -57,11 +53,7 @@
     "jasmine-node": "3.0.0",
     "jsdoc": "3.6.11",
     "JSONStream": "1.3.5",
-<<<<<<< HEAD
-    "pg-query-stream": "4.2.3",
-=======
     "pg-query-stream": "4.2.4",
->>>>>>> 69317464
     "tslint": "6.1.3",
     "typescript": "4.8.2"
   }
