### TypeScript for pg-promise

<<<<<<< HEAD
Complete TypeScript module declarations for [pg-promise] version 5.3.0 or later.
=======
Complete TypeScript ambient declarations for [pg-promise] version 5.4.0 or later.
>>>>>>> 269f647b

#### Inclusion

Typescript should be able to pick up type definition for [pg-promise] without any manual configuration. 

#### Usage

```ts
import * as pgPromise from 'pg-promise';

var pgp = pgPromise({
    // Initialization Options
});

var cn = 'postgres://username:password@host:port/database';

var db = pgp(cn);
```

Example of compiling into JavaScript:

```
$ tsc myApp.ts --target es6 --module commonjs
```

And if you want to make full use of a custom promise library, see file [ext-promise.d.ts]. 

#### Protocol Extensions

The library supports protocol extensions via event [extend], which is a special case when it comes to TypeScript,
as it dynamically extends the protocol during its callback, which in TypeScript implies type casting.

In order to support dynamic protocol extensions automatically, you need to mirror the protocol extensions through
an interface, and then re-cast the database object with it, as shown below. 

```ts
/// <reference path='../node_modules/pg-promise/typescript/pg-promise' />

// importing as 'pgPromise' helps IntelliSense inspection;
import * as pgPromise from 'pg-promise';

// your protocol extensions:
interface IExtensions {
    findUser(userId:number):Promise<any>;
}

// pg-promise initialization options:
var options = {
    extend: obj=> {
        obj.findUser = userId=> {
            return obj.one('SELECT * FROM Users WHERE id=$1', userId);
        }
    }
};

var cn = 'postgres://username:password@host:port/database';

// initializing the library:
var pgp:pgPromise.IMain = pgPromise(options);

// database object with extensions:
var db = <pgPromise.IDatabase<IExtensions>&IExtensions>pgp(cn);

// now you can use the extensions everywhere (including tasks and transactions):
db.findUser(123).then(...);
```

Alternatively, you can create the extended `db` object like this:
```ts
var db = pgp<IExtensions>(cn);
```
The result is identical, but some IntelliSense implementations may struggle to inspect such type correctly.

And if you want strict initialization options, with inline type casting, you can do this:

```ts
// extended initialization:
var pgp = pgPromise<IExtensions>({
    extend: obj=> {
        obj.findUser = userId=> {
            return obj.one('SELECT * FROM Users WHERE id=$1', userId);
        }
    }
});
```

For a more complete and advanced example of using [pg-promise] with TypeScript, check out [pg-promise-demo]. 

[pg-promise-demo]:https://github.com/vitaly-t/pg-promise-demo
[extend]:http://vitaly-t.github.io/pg-promise/global.html#event:extend
[ext-promise.d.ts]:https://github.com/vitaly-t/pg-promise/blob/master/typescript/ext-promise.d.ts
[pg-promise]:https://github.com/vitaly-t/pg-promise<|MERGE_RESOLUTION|>--- conflicted
+++ resolved
@@ -1,10 +1,6 @@
 ### TypeScript for pg-promise
 
-<<<<<<< HEAD
-Complete TypeScript module declarations for [pg-promise] version 5.3.0 or later.
-=======
-Complete TypeScript ambient declarations for [pg-promise] version 5.4.0 or later.
->>>>>>> 269f647b
+Complete TypeScript module declarations for [pg-promise] version 5.4.0 or later.
 
 #### Inclusion
 
